from __future__ import annotations
from dataclasses import dataclass, field
from enum import Enum
import fileinput
from re import finditer

Head = Enum('Head', 'SYMBOL NOT OR AND IMPLIES EQUIV PAREN')

@dataclass
class Expr:
    head: Head
    value: str = None
    children: list[Expr] = field(default_factory = list)

def tokenise(s):
<<<<<<< HEAD
    tokens = [
        ('NOT',     r'!'),
        ('OR',      r'v'),
        ('AND',     r'\^'),
        ('IMPLIES', r'->'),
        ('EQUIV',   r'<->'),
        ('LPAREN',  r'\('),
        ('RPAREN',  r'\)'),
        ('SYMBOL',  r'[a-uw-zA-Z]+'),
        ('EOF',     r'$'),
        ]
    token_pattern = '|'.join(f'(?P<{name}>{pattern})' for name, pattern in tokens)
    return list(reversed(list(finditer(token_pattern, s))))

def try_match(tokens, token):
    if tokens[-1].lastgroup == token:
        return tokens.pop()
    else:
        return None
=======
    return ['', *reversed(findall(r'(\(|\)|<->|->|\^|&|v|\||!|~|[a-uw-zA-Z]+)', s))]
>>>>>>> d68fd843

def match(tokens, token):
    res = try_match(tokens, token)
    if res:
        return res
    else:
        raise Exception(f'Expected {token}')

def parse_1(tokens):
    left = parse_2(tokens)
    while try_match(tokens, 'IMPLIES'):
        left = Expr(Head.IMPLIES, children = [left, parse_2(tokens)])
    return left

def parse_2(tokens):
    left = parse_3(tokens)
    while try_match(tokens, 'EQUIV'):
        left = Expr(Head.EQUIV, children = [left, parse_3(tokens)])
    return left

def parse_3(tokens):
    left = parse_4(tokens)
<<<<<<< HEAD
    while try_match(tokens, 'OR'):
=======
    while tokens[-1] == 'v' or tokens[-1] == '|':
        tokens.pop()
>>>>>>> d68fd843
        left = Expr(Head.OR, children = [left, parse_3(tokens)])
    return left

def parse_4(tokens):
    left = parse_5(tokens)
<<<<<<< HEAD
    while try_match(tokens, 'AND'):
=======
    while tokens[-1] == '^' or tokens[-1] == '&':
        tokens.pop()
>>>>>>> d68fd843
        left = Expr(Head.AND, children = [left, parse_3(tokens)])
    return left

def parse_5(tokens):
<<<<<<< HEAD
    if try_match(tokens, 'NOT'):
=======
    token = tokens.pop()
    if token == '!' or token == '~':
>>>>>>> d68fd843
        return Expr(Head.NOT, children = [parse_5(tokens)])
    elif token := try_match(tokens, 'SYMBOL'):
        return Expr(Head.SYMBOL, value = token.group('SYMBOL'))
    elif try_match(tokens, 'LPAREN'):
        expr = parse_1(tokens)
        match(tokens, 'RPAREN')
        return Expr(Head.PAREN, children = [expr])
    else:
        raise Exception(f'Unexpected token \'{tokens[-1].lastgroup}\'')

def parse(tokens):
    expr = parse_1(tokens)
    match(tokens, 'EOF')
    return expr

def pretty(expr):
    def go(expr):
        if expr.head == Head.SYMBOL:
            yield expr.value
        elif expr.head == Head.NOT:
            yield r'\neg'
            yield from go(expr.children[0])
        elif expr.head == Head.OR:
            yield from go(expr.children[0])
            for child in expr.children[1:]:
                yield r'\lor'
                yield from go(child)
        elif expr.head == Head.AND:
            yield from go(expr.children[0])
            for child in expr.children[1:]:
                yield r'\land'
                yield from go(child)
        elif expr.head == Head.IMPLIES:
            yield from go(expr.children[0])
            for child in expr.children[1:]:
                yield r'\rightarrow'
                yield from go(child)
        elif expr.head == Head.EQUIV:
            yield from go(expr.children[0])
            for child in expr.children[1:]:
                yield r'\leftrightarrow'
                yield from go(child)
        elif expr.head == Head.PAREN:
            yield '('
            yield from go(expr.children[0])
            yield ')'
    return ' '.join(go(expr))

def flatten(expr):
    flat_heads = {Head.OR, Head.AND}
    def go(expr):
        new_children = []
        for child in expr.children:
            if child.head in flat_heads:
                go(child)
                if child.head == expr.head:
                    for grandchild in child.children:
                        new_children.append(grandchild)
                else:
                    new_children.append(child)
            else:
                new_children.append(child)
        expr.children = new_children
    go(expr)

def expr_vars(expr):
    def go(expr):
        if expr.head == Head.SYMBOL:
            yield expr.value
        else:
            for child in expr.children:
                yield from go(child)
    return sorted(set(go(expr)))

def eval_expr(expr, env):
    def go(expr):
        if expr.head == Head.SYMBOL:
            return env[expr.value]
        elif expr.head == Head.NOT:
            return not go(expr.children[0])
        elif expr.head == Head.OR:
            return any(go(child) for child in expr.children)
        elif expr.head == Head.AND:
            return all(go(child) for child in expr.children)
        elif expr.head == Head.IMPLIES:
            if len(expr.children) == 2:
                return not go(expr.children[0]) or go(expr.children[1])
            else:
                raise Exception('Implication does not associate')
        elif expr.head == Head.EQUIV:
            if len(expr.children) == 2:
                return go(expr.children[0]) == go(expr.children[1])
            else:
                raise Exception('Equivalence does not associate')
        elif expr.head == Head.PAREN:
            return go(expr.children[0])
    return go(expr)

def subexpressions(expr):
    def go(expr):
        for child in expr.children:
            yield from go(child)
        if expr.head != Head.PAREN and expr.head != Head.SYMBOL:
            yield expr
    exprs = [Expr(Head.SYMBOL, value = v) for v in expr_vars(expr)]
    pretties = set()
    for subexpr in go(expr):
        p = pretty(subexpr)
        if p not in pretties:
            pretties.add(p)
            exprs.append(subexpr)
    return exprs

def make_table(exprs, variables):
    envs = [dict()]
    for v in reversed(variables):
        for i in range(len(envs)):
            envs.append(envs[i] | {v: 0})
            envs[i][v] = 1
    table = []
    for env in envs:
        table.append(' & '.join(str(int(eval_expr(expr, env))) for expr in exprs))
    return ''.join([
        '\\begin{tabular}{',
        'c' * len(exprs),
        '}\\toprule\n',
        ' & '.join(f'\\({pretty(expr)}\\)' for expr in exprs),
        '\\\\\\midrule\n',
        '\\\\\n'.join(table),
        '\\\\\\bottomrule\n\\end{tabular}'])

for s in fileinput.input():
    tokens = tokenise(s)
    expr = parse(tokens)
    flatten(expr)
    print(make_table(subexpressions(expr), expr_vars(expr)))<|MERGE_RESOLUTION|>--- conflicted
+++ resolved
@@ -13,11 +13,10 @@
     children: list[Expr] = field(default_factory = list)
 
 def tokenise(s):
-<<<<<<< HEAD
     tokens = [
-        ('NOT',     r'!'),
-        ('OR',      r'v'),
-        ('AND',     r'\^'),
+        ('NOT',     r'!|~'),
+        ('OR',      r'v|\|'),
+        ('AND',     r'\^|&'),
         ('IMPLIES', r'->'),
         ('EQUIV',   r'<->'),
         ('LPAREN',  r'\('),
@@ -33,9 +32,6 @@
         return tokens.pop()
     else:
         return None
-=======
-    return ['', *reversed(findall(r'(\(|\)|<->|->|\^|&|v|\||!|~|[a-uw-zA-Z]+)', s))]
->>>>>>> d68fd843
 
 def match(tokens, token):
     res = try_match(tokens, token)
@@ -58,33 +54,18 @@
 
 def parse_3(tokens):
     left = parse_4(tokens)
-<<<<<<< HEAD
     while try_match(tokens, 'OR'):
-=======
-    while tokens[-1] == 'v' or tokens[-1] == '|':
-        tokens.pop()
->>>>>>> d68fd843
         left = Expr(Head.OR, children = [left, parse_3(tokens)])
     return left
 
 def parse_4(tokens):
     left = parse_5(tokens)
-<<<<<<< HEAD
     while try_match(tokens, 'AND'):
-=======
-    while tokens[-1] == '^' or tokens[-1] == '&':
-        tokens.pop()
->>>>>>> d68fd843
         left = Expr(Head.AND, children = [left, parse_3(tokens)])
     return left
 
 def parse_5(tokens):
-<<<<<<< HEAD
     if try_match(tokens, 'NOT'):
-=======
-    token = tokens.pop()
-    if token == '!' or token == '~':
->>>>>>> d68fd843
         return Expr(Head.NOT, children = [parse_5(tokens)])
     elif token := try_match(tokens, 'SYMBOL'):
         return Expr(Head.SYMBOL, value = token.group('SYMBOL'))
